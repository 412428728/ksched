--- conflicted
+++ resolved
@@ -69,20 +69,6 @@
 }
 
 type graphManager struct {
-<<<<<<< HEAD
-}
-
-func (gm *graphManager) TaskMigrated(id types.TaskID, from, to types.ResourceID) {
-	gm.TaskEvicted(id, from)
-	gm.TaskScheduled(id, to)
-}
-
-func (gm *graphManager) TaskEvicted(id types.TaskID, rid types.ResourceID) {
-	panic("not implemented")
-}
-
-func (gm *graphManager) TaskScheduled(id types.TaskID, rid types.ResourceID) {
-=======
 	Preemption bool
 
 	mu         sync.Mutex
@@ -117,6 +103,18 @@
 }
 
 func (gm *graphManager) removeTaskNode(n *flowgraph.Node) uint64 {
->>>>>>> bd6791fc
+	panic("not implemented")
+}
+
+func (gm *graphManager) TaskMigrated(id types.TaskID, from, to types.ResourceID) {
+	gm.TaskEvicted(id, from)
+	gm.TaskScheduled(id, to)
+}
+
+func (gm *graphManager) TaskEvicted(id types.TaskID, rid types.ResourceID) {
+	panic("not implemented")
+}
+
+func (gm *graphManager) TaskScheduled(id types.TaskID, rid types.ResourceID) {
 	panic("not implemented")
 }